/build*
/tmp
<<<<<<< HEAD
# /.vscode
__pycache__
# /samples/streaming-volume/
=======
/.vscode
__pycache__
.DS_Store
>>>>>>> f38a3fbd
<|MERGE_RESOLUTION|>--- conflicted
+++ resolved
@@ -1,11 +1,6 @@
 /build*
 /tmp
-<<<<<<< HEAD
 # /.vscode
 __pycache__
 # /samples/streaming-volume/
-=======
-/.vscode
-__pycache__
-.DS_Store
->>>>>>> f38a3fbd
+.DS_Store