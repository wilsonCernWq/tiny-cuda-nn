# Copyright (c) 2020-2022, NVIDIA CORPORATION.  All rights reserved.
# 
# Redistribution and use in source and binary forms, with or without modification, are permitted
# provided that the following conditions are met:
#     * Redistributions of source code must retain the above copyright notice, this list of
#       conditions and the following disclaimer.
#     * Redistributions in binary form must reproduce the above copyright notice, this list of
#       conditions and the following disclaimer in the documentation and/or other materials
#       provided with the distribution.
#     * Neither the name of the NVIDIA CORPORATION nor the names of its contributors may be used
#       to endorse or promote products derived from this software without specific prior written
#       permission.
# 
# THIS SOFTWARE IS PROVIDED BY THE COPYRIGHT HOLDERS AND CONTRIBUTORS "AS IS" AND ANY EXPRESS OR
# IMPLIED WARRANTIES, INCLUDING, BUT NOT LIMITED TO, THE IMPLIED WARRANTIES OF MERCHANTABILITY AND
# FITNESS FOR A PARTICULAR PURPOSE ARE DISCLAIMED. IN NO EVENT SHALL NVIDIA CORPORATION BE LIABLE
# FOR ANY DIRECT, INDIRECT, INCIDENTAL, SPECIAL, EXEMPLARY, OR CONSEQUENTIAL DAMAGES (INCLUDING,
# BUT NOT LIMITED TO, PROCUREMENT OF SUBSTITUTE GOODS OR SERVICES; LOSS OF USE, DATA, OR PROFITS;
# OR BUSINESS INTERRUPTION) HOWEVER CAUSED AND ON ANY THEORY OF LIABILITY, WHETHER IN CONTRACT,
# STRICT LIABILITY, OR TOR (INCLUDING NEGLIGENCE OR OTHERWISE) ARISING IN ANY WAY OUT OF THE USE
# OF THIS SOFTWARE, EVEN IF ADVISED OF THE POSSIBILITY OF SUCH DAMAGE.

cmake_minimum_required(VERSION 3.18)

<<<<<<< HEAD
PROJECT(tiny-cuda-nn
	VERSION 1.1
	DESCRIPTION "A tiny, fast neural network with a fixed structure in CUDA"
	LANGUAGES C CXX CUDA
=======
PROJECT(
	tiny-cuda-nn
	VERSION 1.4
	DESCRIPTION "Lightning fast & tiny C++/CUDA neural network framework"
	LANGUAGES CXX CUDA
>>>>>>> f38a3fbd
)

option(TCNN_BUILD_BENCHMARK "Build tiny-cuda-nn example benchmark?" ON)
option(TCNN_BUILD_EXAMPLES "Build tiny-cuda-nn example applications?" ON)

###############################################################################
# Build type and C++ compiler setup
###############################################################################

# Set a default configuration if none was specified
if (NOT CMAKE_BUILD_TYPE AND NOT CMAKE_CONFIGURATION_TYPES)
	message(STATUS "No release type specified. Setting to 'Release'.")
	set(CMAKE_BUILD_TYPE Release CACHE STRING "Choose the type of build." FORCE)
	set_property(CACHE CMAKE_BUILD_TYPE PROPERTY STRINGS "Debug" "Release" "RelWithDebInfo")
endif()

if (APPLE)
	set(CMAKE_MACOSX_RPATH ON)
endif()

if (MSVC)
	set(CMAKE_CXX_FLAGS "${CMAKE_CXX_FLAGS} /D_CRT_SECURE_NO_WARNINGS")
	set(CMAKE_CXX_FLAGS "${CMAKE_CXX_FLAGS} /MP")
endif()

set(CMAKE_CXX_STANDARD 14)
set(CMAKE_CXX_STANDARD_REQUIRED ON)
set(CMAKE_CXX_EXTENSIONS OFF)

###############################################################################
# CUDA compiler setup
###############################################################################

set(CMAKE_CUDA_STANDARD 14)
set(CMAKE_CUDA_STANDARD_REQUIRED ON)
set(CMAKE_CUDA_EXTENSIONS OFF)
set(CUDA_LINK_LIBRARIES_KEYWORD PUBLIC)

get_directory_property(TCNN_HAS_PARENT PARENT_DIRECTORY)

# adapted from https://stackoverflow.com/a/69353718
include(FindCUDA/select_compute_arch)
CUDA_DETECT_INSTALLED_GPUS(INSTALLED_GPU_CCS_1)
string(STRIP "${INSTALLED_GPU_CCS_1}" INSTALLED_GPU_CCS_2)
string(REPLACE " " ";" INSTALLED_GPU_CCS_3 "${INSTALLED_GPU_CCS_2}")
string(REPLACE "." "" CUDA_ARCH_LIST "${INSTALLED_GPU_CCS_3}")
set(CMAKE_CUDA_ARCHITECTURES ${CUDA_ARCH_LIST})

# Remove unsupported architectures
list(REMOVE_ITEM CMAKE_CUDA_ARCHITECTURES "86+PTX")

if (DEFINED ENV{TCNN_CUDA_ARCHITECTURES})
	message(STATUS "Obtained target architecture from environment variable TCNN_CUDA_ARCHITECTURES=$ENV{TCNN_CUDA_ARCHITECTURES}")
	set(CMAKE_CUDA_ARCHITECTURES $ENV{TCNN_CUDA_ARCHITECTURES})
endif()

# If the CUDA version does not permit targeting Ampere, don't do so.
if ((80 IN_LIST CMAKE_CUDA_ARCHITECTURES OR 86 IN_LIST CMAKE_CUDA_ARCHITECTURES) AND CUDA_VERSION VERSION_LESS 11.0)
	message(WARNING "CUDA version ${CUDA_VERSION} is too low for targeting Ampere GPUs. Reverting to compute capability 75.")
	list(REMOVE_ITEM CMAKE_CUDA_ARCHITECTURES 80 86)
	if (NOT CMAKE_CUDA_ARCHITECTURES)
		list(APPEND CMAKE_CUDA_ARCHITECTURES 75)
	endif()
endif()

# Sort the list to obtain lowest architecture that must be compiled for.
list(SORT CMAKE_CUDA_ARCHITECTURES COMPARE NATURAL ORDER ASCENDING)
list(GET CMAKE_CUDA_ARCHITECTURES 0 MIN_GPU_ARCH)

message(STATUS "Targeting GPU architectures: ${CMAKE_CUDA_ARCHITECTURES}")
if (TCNN_HAS_PARENT)
	set(CMAKE_CUDA_ARCHITECTURES ${CMAKE_CUDA_ARCHITECTURES} PARENT_SCOPE)
endif()

if (MIN_GPU_ARCH LESS_EQUAL 70)
	message(WARNING
		"Fully fused MLPs do not support GPU architectures of 70 or less. "
		"Falling back to CUTLASS MLPs. Remove GPU architectures 70 and lower "
		"to allow maximum performance"
	)
endif()

list(APPEND TCNN_DEFINITIONS -DTCNN_MIN_GPU_ARCH=${MIN_GPU_ARCH})
if (CUDA_VERSION VERSION_GREATER_EQUAL 11.0)
	# Only compile the shampoo optimizer if
	# a new enough cuBLAS version is available.
	list(APPEND TCNN_DEFINITIONS -DTCNN_SHAMPOO)
endif()

add_definitions(${TCNN_DEFINITIONS})
if (TCNN_HAS_PARENT)
	set(TCNN_DEFINITIONS ${TCNN_DEFINITIONS} PARENT_SCOPE)
endif()

if (MSVC)
else()
	list(APPEND CUDA_NVCC_FLAGS "-Xcompiler=-mf16c")
	list(APPEND CUDA_NVCC_FLAGS "-Xcompiler=-Wno-float-conversion")
	list(APPEND CUDA_NVCC_FLAGS "-Xcompiler=-fno-strict-aliasing")
endif()
list(APPEND CUDA_NVCC_FLAGS "--extended-lambda")
list(APPEND CUDA_NVCC_FLAGS "--expt-relaxed-constexpr")


###############################################################################
# Include files
###############################################################################

if (MSVC)
else()
	set(CUDA_TOOLKIT_ROOT_DIR /opt/cuda/targets/x86_64-linux)
endif()
find_library(
	CUDA_CUBLASLT_LIBRARY cublasLt
	${CUDA_TOOLKIT_ROOT_DIR}/lib64
	${CUDA_TOOLKIT_ROOT_DIR}/lib
)
include_directories("include")
include_directories("dependencies")


###############################################################################
# tiny-cuda-nn library, samples, and benchmarks
###############################################################################

set(CMAKE_RUNTIME_OUTPUT_DIRECTORY_RELEASE ${CMAKE_BINARY_DIR})
set(CMAKE_RUNTIME_OUTPUT_DIRECTORY_RELWITHDEBINFO ${CMAKE_BINARY_DIR})
set(CMAKE_RUNTIME_OUTPUT_DIRECTORY_MINSIZEREL ${CMAKE_BINARY_DIR})
set(CMAKE_RUNTIME_OUTPUT_DIRECTORY_DEBUG ${CMAKE_BINARY_DIR})

add_subdirectory("src")

if (TCNN_BUILD_EXAMPLES)
	add_subdirectory("samples")
endif()
if (TCNN_BUILD_BENCHMARK)
	add_subdirectory("benchmarks/image")
endif()<|MERGE_RESOLUTION|>--- conflicted
+++ resolved
@@ -22,18 +22,11 @@
 
 cmake_minimum_required(VERSION 3.18)
 
-<<<<<<< HEAD
-PROJECT(tiny-cuda-nn
-	VERSION 1.1
-	DESCRIPTION "A tiny, fast neural network with a fixed structure in CUDA"
-	LANGUAGES C CXX CUDA
-=======
 PROJECT(
 	tiny-cuda-nn
 	VERSION 1.4
 	DESCRIPTION "Lightning fast & tiny C++/CUDA neural network framework"
 	LANGUAGES CXX CUDA
->>>>>>> f38a3fbd
 )
 
 option(TCNN_BUILD_BENCHMARK "Build tiny-cuda-nn example benchmark?" ON)
